# Silence Scooter - Home Assistant Integration

[![GitHub Release][releases-shield]][releases]
[![License][license-shield]](LICENSE)
[![hacs][hacsbadge]][hacs]

<p align="center">
  <img src="https://raw.githubusercontent.com/noiwid/silence-scooter-homeassistant/main/images/scooter.png" alt="Silence Scooter" width="400">
</p>

_Advanced Home Assistant integration for Silence/Seat electric scooters with comprehensive trip tracking, energy monitoring, and intelligent automation._

## 🛵 About

This custom integration transforms your Silence electric scooter into a fully integrated smart device within Home Assistant. Built on top of the [Silence Private Server](https://github.com/lorenzo-deluca/silence-private-server/) by Lorenzo Deluca, this integration provides:

**Compatible models:**
- 🛵 **Silence S01** (50cc and 125cc equivalent)
- 🛵 **SEAT MÓ eScooter 50** (rebadged Silence S01)
- 🛵 **SEAT MÓ eScooter 125** (rebadged Silence S01)

All models use the same Astra telemetry module and are fully compatible with this integration.

**Features:**

- **Automatic trip detection** with intelligent pause management
- **Detailed trip metrics** (distance, duration, speed, battery consumption)
- **Energy cost tracking** with utility meters (daily/weekly/monthly/yearly)
- **Trip history** with persistent storage
- **Battery health monitoring** and efficiency statistics
- **Advanced automations** for trip start/stop detection
- **Device tracker** with GPS location updates

## ✨ Key Features

### 📊 Trip Tracking
- Automatic trip start/stop detection
- Pause detection with configurable tolerance (default: 5 minutes)
- Real-time metrics: distance, duration, average/max speed
- Battery consumption tracking per trip
- Outdoor temperature logging

### ⚡ Energy Monitoring
- Total energy consumption tracking
- Utility meters for different periods
- Cost calculation with configurable electricity tariff
- Efficiency metrics (Wh/km)
- Battery health indicators

### 📍 Location & Tracking
- GPS device tracker integration
- Real-time position updates
- Trip history with start/end locations

### 🔧 Customization
- Configurable via UI (Config Flow)
- Adjustable detection delays
- Custom tariff sensor support
- Optional tracked distance mode

## 📸 Dashboard Preview

Get a complete overview of your scooter status, trip statistics, and battery health:

<p align="center">
  <img src="https://raw.githubusercontent.com/noiwid/silence-scooter-homeassistant/main/images/dashboard-overview.png" alt="Dashboard Overview" width="800">
</p>

**Expanded battery health diagnostics:**

<p align="center">
  <img src="https://raw.githubusercontent.com/noiwid/silence-scooter-homeassistant/main/images/dashboard-details.png" alt="Dashboard Details" width="800">
</p>

The example dashboard includes:
- 🎛️ Scooter controls (ON/OFF, Flash, Open Seat)
- 🔋 Real-time battery level and autonomy
- 📊 Current trip metrics and statistics
- 🗺️ GPS tracking with route history
- 💶 Energy consumption and cost tracking
- 🔧 Battery health diagnostics with cell voltages
- 📜 Trip history table with detailed metrics

## 📋 Prerequisites

Before installing this integration, you need:

1. **Compatible Scooter** - Silence S01 or SEAT MÓ (50/125) with Astra telemetry module
2. **Silence Private Server** - Follow the setup guide at [lorenzo-deluca/silence-private-server](https://github.com/lorenzo-deluca/silence-private-server/)
3. **MQTT Broker** - Already configured and running in Home Assistant
4. **Home Assistant 2024.11.0+** - Required for timer management features

## 🚀 Installation

### HACS (Recommended)

1. Open HACS in your Home Assistant instance
2. Go to "Integrations"
3. Click the three dots menu (top right) and select "Custom repositories"
4. Add this repository URL: `https://github.com/noiwid/silence-scooter-homeassistant`
5. Select category: "Integration"
6. Click "Install"
7. Restart Home Assistant

### Manual Installation

1. Download the latest release from the [Releases page](https://github.com/noiwid/silence-scooter-homeassistant/releases)
2. Copy the `custom_components/silencescooter` folder to your Home Assistant's `custom_components` directory
3. Restart Home Assistant

## ⚙️ Configuration

### Step 1: MQTT Base Configuration

First, configure the basic MQTT sensors from the Silence Private Server. Use the example file `examples/silence.yaml`:

```yaml
# Replace YOUR_SCOOTER_IMEI with your actual IMEI
mqtt:
  button:
    - name: "Command ON"
      unique_id: silence_scooter_command_on
      command_topic: "home/silence-server/YOUR_SCOOTER_IMEI/command/TURN_ON_SCOOTER"
      device:
        identifiers: "Silence Scooter"
        manufacturer: "Seat"
        model: "Mo"
    # ... (see examples/silence.yaml for full configuration)
```

### Step 2: Add the Integration

1. Go to **Settings** → **Devices & Services** → **Add Integration**
2. Search for "Silence Scooter"
3. Configure the integration parameters:

#### Configuration Parameters

| Parameter | Default | Description |
|-----------|---------|-------------|
| **Tariff Sensor** | `sensor.tarif_base_ttc` | (Optional) Electricity tariff sensor for cost calculation. Can be any sensor providing EUR/kWh rate. |
| **Outdoor Temperature Source** | Scooter sensor | Choose between scooter's built-in ambient temperature sensor or an external weather sensor for trip history. |
| **External Temperature Sensor** | - | (Required if external source selected) Select a temperature sensor entity from your Home Assistant installation. |
| **Confirmation Delay** | 120 seconds | Anti-bounce delay before confirming trip stop. Prevents false stops from brief signal loss or sensor oscillations. |
| **Pause Max Duration** | 5 minutes | Maximum pause duration before ending trip. Pauses shorter than this (e.g., quick errands) keep the trip active. |
| **Watchdog Delay** | 5 minutes | Offline detection timeout. Automatically ends trip if scooter doesn't communicate for this duration (e.g., parked in underground garage without signal). |
| **Use Tracked Distance** | `false` | When enabled, uses internal tracked distance instead of ODO delta. Useful if ODO sensor has issues. |

**💡 Tip:** The Watchdog Delay ensures trips are automatically closed even when the scooter loses connectivity (garage, tunnel, etc.), preventing "stuck" trips that never end.

### Step 3: Optional Dashboard

Import the example Lovelace dashboard for a ready-to-use interface:
- **French version**: `examples/lovelace_silence.yaml`
- **English version**: `examples/lovelace_silence_en.yaml`

**Dashboard Image Setup (condensed)**
1. Create the folder: `\`/config/www/silence/``
2. Copy the images:
   * `images/scooter.png` → `\`/config/www/silence/scooter.png``
   * `images/Last_ride.png` → `\`/config/www/silence/Last_ride.png``
3. Reference them in the dashboard:
   * `\`/local/silence/scooter.png``
   * `\`/local/silence/Last_ride.png``
> Reminder: `\`/local``maps to``/config/www``.

**Note:** The `scooter.png` file is included in this repository (`images/` folder) for display in this README and as a reference image for your dashboard.

For detailed installation instructions, see [INSTALLATION.md](INSTALLATION.md).

See [CONFIGURATION.md](docs/CONFIGURATION.md) for detailed configuration options.

## 📦 Dashboard Dependencies (HACS Frontend)

To use the example dashboard, install these HACS frontend integrations:

### Required
- [**card-mod**](https://github.com/thomasloven/lovelace-card-mod) - Card customization
- [**button-card**](https://github.com/custom-cards/button-card) - Custom buttons
- [**mini-graph-card**](https://github.com/kalkih/mini-graph-card) - Compact graphs
- [**vertical-stack-in-card**](https://github.com/ofekashery/vertical-stack-in-card) - Card layouts
- [**ha-map-card**](https://github.com/nathan-gs/ha-map-card) - Map card

### Optional (for advanced features)
- [**template-entity-row**](https://github.com/thomasloven/lovelace-template-entity-row) - Template rows
- [**fold-entity-row**](https://github.com/thomasloven/lovelace-fold-entity-row) - Collapsible rows
- [**stack-in-card**](https://github.com/custom-cards/stack-in-card) - Advanced stacking

> **Note about `ha-map-card`**
> There’s a known bug in `ha-map-card` **v1.12+** where using `history_start` as an **entity** draws a **duplicate history line**. Bug URL: https://github.com/nathan-gs/ha-map-card/issues/174  
> Until a fix lands, **pin the card to `v1.11.x` (e.g., `v1.11.0`)** in HACS (or use that tag for manual install).


## 📱 Entities Created

Once configured, the integration creates **39+ entities** organized into several categories:

<<<<<<< HEAD
### 📊 Sensors

#### Trip Tracking (Writable Sensors)
- `sensor.scooter_last_trip_distance` (km) - Last trip distance
- `sensor.scooter_last_trip_duration` (min) - Last trip duration
- `sensor.scooter_last_trip_avg_speed` (km/h) - Last trip average speed
- `sensor.scooter_last_trip_max_speed` (km/h) - Last trip maximum speed
- `sensor.scooter_last_trip_battery_consumption` (%) - Battery consumed during last trip

#### Scooter Status
- `sensor.scooter_battery_display` (%) - Current battery level (persistent)
- `sensor.scooter_odo_display` (km) - Odometer reading (persistent)
- `sensor.scooter_status_display` - Scooter status (Off/Starting/Ready/Moving/Charging)
- `sensor.scooter_battery_status` - Battery presence status
- `sensor.scooter_is_moving` - Real-time movement detection
- `sensor.scooter_trip_status` - Current trip status
- `sensor.scooter_end_time_relative` - Time since last trip

#### Energy & Efficiency
- `sensor.scooter_energy_consumption` (kWh) - Total energy consumed
- `sensor.scooter_energy_consumption_daily` (kWh) - Daily energy consumption
- `sensor.scooter_energy_consumption_weekly` (kWh) - Weekly energy consumption
- `sensor.scooter_energy_consumption_monthly` (kWh) - Monthly energy consumption
- `sensor.scooter_energy_consumption_yearly` (kWh) - Yearly energy consumption
- `sensor.scooter_energy_cost_daily` (€) - Daily charging cost
- `sensor.scooter_energy_cost_weekly` (€) - Weekly charging cost
- `sensor.scooter_energy_cost_monthly` (€) - Monthly charging cost
- `sensor.scooter_energy_cost_yearly` (€) - Yearly charging cost
- `sensor.scooter_battery_per_km` (%/km) - Battery consumption per kilometer
- `sensor.scooter_battery_percentage_regeneration` (%) - Regenerative braking efficiency
- `sensor.scooter_estimated_range` (km) - Estimated remaining range

#### Battery Health
- `sensor.scooter_battery_cell_imbalance` (mV) - Cell voltage imbalance
- `sensor.scooter_battery_soc_calculated` (%) - SOC calculated from voltage
- `sensor.scooter_battery_soc_deviation` (%) - Difference between displayed and calculated SOC
- `sensor.scooter_battery_charge_cycles` (cycles) - Cumulative charge cycles

#### Usage Statistics
- `sensor.scooter_distance_per_charge` (km) - Average distance per full charge
- `sensor.scooter_cost_per_km` (€/km) - Average cost per kilometer
- `sensor.scooter_average_trip_distance` (km) - Average trip distance
- `sensor.scooter_active_trip_duration` (min) - Duration of current active trip

#### Trip History
- `sensor.scooter_trips` - Total trip count with history attributes (last 10 trips)
- `sensor.scooter_start_time_iso` - Trip start time in ISO format
- `sensor.scooter_history_start` - History start time for map display

### 🔢 Numbers (Internal State)
- `number.scooter_odo_debut` (km) - Trip start odometer reading
- `number.scooter_odo_fin` (km) - Trip end odometer reading
- `number.scooter_battery_soc_debut` (%) - Trip start battery level
- `number.scooter_battery_soc_fin` (%) - Trip end battery level
- `number.scooter_pause_duration` (min) - Total pause duration during trip
- `number.scooter_tracked_distance` (km) - Manually tracked distance (alternative mode)
- `number.scooter_tracked_battery_used` (%) - Manually tracked battery (alternative mode)
- `number.scooter_energy_consumption_base` (kWh) - Baseline energy consumption

### 📅 DateTime
- `datetime.scooter_start_time` - Current/last trip start time
- `datetime.scooter_end_time` - Current/last trip end time
- `datetime.scooter_last_moving_time` - Last time scooter was moving
- `datetime.scooter_pause_start` - Current pause start time

### 🔘 Switch
- `switch.stop_trip_now` - Manual trip stop button (turn ON to stop current trip)

### 📍 Device Tracker
- `device_tracker.silence_scooter` - GPS location tracker with route history
=======
### Quick Summary

| Category | Count | Description |
|----------|-------|-------------|
| **Numbers** | 11 | Trip metrics, odometer, battery tracking |
| **Sensors** | 23+ | Energy, costs, battery health, statistics |
| **DateTimes** | 4 | Trip timestamps and pause tracking |
| **Switch** | 1 | Manual trip stop control |

### Main Entities

**Trip Tracking:**
- `number.scooter_odo_debut` / `number.scooter_odo_fin` - Trip odometer start/end
- `number.scooter_battery_soc_debut` / `number.scooter_battery_soc_fin` - Battery level start/end
- `datetime.scooter_start_time` / `datetime.scooter_end_time` - Trip timestamps
- `sensor.scooter_last_trip_distance` - Last trip distance
- `sensor.scooter_last_trip_duration` - Last trip duration
- `sensor.scooter_last_trip_avg_speed` / `max_speed` - Speed statistics

**Energy & Costs:**
- `sensor.scooter_energy_consumption` - Total energy consumption (kWh)
- `sensor.scooter_energy_consumption_daily/weekly/monthly/yearly` - Utility meters
- `sensor.scooter_energy_cost_daily/weekly/monthly/yearly` - Energy cost sensors

**Battery Health:**
- `sensor.scooter_battery_cell_imbalance` - Cell voltage difference (mV)
- `sensor.scooter_battery_soc_calculated` - Voltage-based SOC
- `sensor.scooter_battery_charge_cycles` - Total charge cycles

**Controls:**
- `switch.stop_trip_now` - Manual trip stop button

> **📖 See the complete list:** [ENTITIES.md](docs/ENTITIES.md)
>>>>>>> 1473a6f1

## 🔄 How It Works

### Trip Detection Logic

The integration uses a sophisticated multi-layer detection system with built-in resilience for connectivity issues:

#### 1. **Trip Start** 🚀
- Triggered when scooter status changes to "ready" (3) or "moving" (4)
- Records start time, odometer, and battery level

#### 2. **Pause Detection** ⏸️
- **Anti-bounce protection** (Confirmation Delay: 2 min):
  - Filters sensor oscillations and brief signal losses
  - Prevents false stops at traffic lights
  - Only confirmed stops trigger pause mode

- **Pause tolerance** (Max Duration: 5 min):
  - Starts timer when stop is confirmed
  - Quick errands (< 5 min) keep trip active
  - Pause duration is tracked and logged
  - Trip resumes automatically if you restart

#### 3. **Trip End** 🛑

**Automatic End (3 scenarios):**

a) **Normal stop**: Timer expires after 5 minutes of confirmed pause
   - ✅ Use case: Arrived at destination, scooter turned off

b) **Manual stop**: Via `switch.stop_trip_now` button
   - ✅ Use case: Force trip end without waiting

c) **Watchdog offline protection** ⚠️ (Critical feature)
   - Monitors last communication timestamp
   - Triggers if no MQTT message received for 5+ minutes
   - ✅ Use case: Scooter parked in underground garage without signal
   - ✅ Use case: Scooter in tunnel or area with poor connectivity
   - **Prevents "stuck trips"** that would otherwise remain open indefinitely

**Why the Watchdog is essential:**
Without it, if you park your scooter in a location without network coverage (basement, parking garage, elevator), the trip would never end automatically since the integration wouldn't receive the "scooter off" status. The watchdog detects the communication timeout and safely closes the trip based on the last known movement time.

#### 4. **Network Resilience** 📶

The system handles temporary connectivity issues:
- **Short disconnections** (< 2 min): Ignored (anti-bounce)
- **Medium disconnections** (2-5 min): Enters pause mode, trip continues if reconnects
- **Long disconnections** (> 5 min): Watchdog triggers trip end

### Data Flow

```
Scooter (Astra Module)
    ↓ MQTT
Silence Private Server
    ↓ MQTT Topics
Home Assistant MQTT Sensors (silence.yaml)
    ↓ State Changes
Silence Scooter Integration (Python)
    ↓ Automations
Trip Tracking & Statistics
    ↓ Storage
history.json + HA State Machine
```

## 📝 Trip History Data

### History JSON File

All trips are stored in `/config/custom_components/silencescooter/data/history.json` with the following structure:

```json
[
  {
    "start_time": "2025-01-15T14:23:45+01:00",
    "end_time": "2025-01-15T14:48:12+01:00",
    "duration": "22",
    "distance": "8.5",
    "avg_speed": "23.2",
    "max_speed": "45.0",
    "battery": "18.5",
    "outdoor_temp": "12.0",
    "efficiency_wh_km": "121.8"
  },
  {
    "start_time": "2025-01-15T09:15:30+01:00",
    "end_time": "2025-01-15T09:27:45+01:00",
    "duration": "12",
    "distance": "3.2",
    "avg_speed": "16.0",
    "max_speed": "35.0",
    "battery": "8.2",
    "outdoor_temp": "8.5",
    "efficiency_wh_km": "143.8"
  }
]
```

### Field Descriptions

| Field | Type | Unit | Description |
|-------|------|------|-------------|
| `start_time` | ISO 8601 | - | Trip start timestamp with timezone |
| `end_time` | ISO 8601 | - | Trip end timestamp with timezone |
| `duration` | String | minutes | Net trip duration (excluding pauses) |
| `distance` | String | km | Distance traveled (ODO end - ODO start) |
| `avg_speed` | String | km/h | Average speed (distance / duration * 60) |
| `max_speed` | String | km/h | Maximum speed recorded during trip |
| `battery` | String | % | Battery consumed (SOC start - SOC end) |
| `outdoor_temp` | String | °C | Outdoor temperature (from scooter or external sensor) |
| `efficiency_wh_km` | String | Wh/km | Energy efficiency: (battery% / 100 * 5600 Wh) / distance |

### Accessing Trip History

The `sensor.scooter_trips` entity provides:
- **State**: Total number of trips
- **Attributes**: Array of the last 10 trips in the `history` attribute

Example automation to access trip data:

```yaml
automation:
  - alias: "Notify on trip completion"
    trigger:
      - platform: state
        entity_id: sensor.scooter_trips
    action:
      - service: notify.mobile_app
        data:
          message: >
            Trip completed: {{ state_attr('sensor.scooter_trips', 'history')[0].distance }}km
            in {{ state_attr('sensor.scooter_trips', 'history')[0].duration }}min
            ({{ state_attr('sensor.scooter_trips', 'history')[0].efficiency_wh_km }} Wh/km)
```

## 🐛 Troubleshooting

### Integration not loading
- Check logs: **Settings** → **System** → **Logs**
- Ensure Home Assistant version is 2024.11.0+
- Verify `silence.yaml` MQTT sensors are working

### Trip not starting
- Check `sensor.silence_scooter_status` value
- Verify MQTT broker connection
- Enable debug logging (see [DEBUGGING.md](docs/DEBUGGING.md))

### Timer not created
- Ensure Home Assistant 2024.11.0+
- Check logs for timer creation errors
- Timer is auto-created on integration setup

## 📚 Documentation

- [Installation Guide](INSTALLATION.md) - Step-by-step setup instructions
- [Configuration Options](docs/CONFIGURATION.md) - Detailed configuration parameters
- [Entity Reference](docs/ENTITIES.md) - **Complete list of all 39+ entities**
- [Trip History Structure](docs/HISTORY.md) - **Understanding the history.json file**
- [Debugging Guide](docs/DEBUGGING.md) - Troubleshooting and logging
- [FAQ](docs/FAQ.md) - Frequently asked questions

## 🙏 Credits

- **[Lorenzo Deluca](https://github.com/lorenzo-deluca/)** - Silence Private Server
- **[Andrea Gasparini](https://github.com/)** - Original Silence Private Server development
- Silence/Seat Scooter Community

## 📄 License

This project is licensed under the MIT License - see the [LICENSE](LICENSE) file for details.

## ⚠️ Disclaimer

This project is not affiliated with, endorsed by, or connected to Silence or Seat. Use at your own risk.

---

**Made with ❤️ for the Silence Scooter community**

[releases-shield]: https://img.shields.io/github/release/noiwid/silence-scooter-homeassistant.svg?style=for-the-badge
[releases]: https://github.com/noiwid/silence-scooter-homeassistant/releases
[license-shield]: https://img.shields.io/github/license/noiwid/silence-scooter-homeassistant.svg?style=for-the-badge
[hacs]: https://github.com/hacs/integration
[hacsbadge]: https://img.shields.io/badge/HACS-Custom-orange.svg?style=for-the-badge<|MERGE_RESOLUTION|>--- conflicted
+++ resolved
@@ -195,7 +195,6 @@
 
 Once configured, the integration creates **39+ entities** organized into several categories:
 
-<<<<<<< HEAD
 ### 📊 Sensors
 
 #### Trip Tracking (Writable Sensors)
@@ -266,7 +265,6 @@
 
 ### 📍 Device Tracker
 - `device_tracker.silence_scooter` - GPS location tracker with route history
-=======
 ### Quick Summary
 
 | Category | Count | Description |
@@ -300,7 +298,6 @@
 - `switch.stop_trip_now` - Manual trip stop button
 
 > **📖 See the complete list:** [ENTITIES.md](docs/ENTITIES.md)
->>>>>>> 1473a6f1
 
 ## 🔄 How It Works
 
